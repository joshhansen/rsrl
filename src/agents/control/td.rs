use Parameter;
use agents::ControlAgent;
use agents::memory::Trace;
use domains::Transition;
use fa::{Function, QFunction, Projector, Projection, Linear};
use geometry::{Space, ActionSpace};
use policies::{Policy, Greedy};
use std::collections::VecDeque;
use std::marker::PhantomData;
use utils::dot;


/// Watkins' Q-learning.
///
/// # References
/// - Watkins, C. J. C. H. (1989). Learning from Delayed Rewards. Ph.D. thesis, Cambridge
/// University.
/// - Watkins, C. J. C. H., Dayan, P. (1992). Q-learning. Machine Learning, 8:279–292.
pub struct QLearning<S: Space, Q: QFunction<S>, P: Policy> {
    pub q_func: Q,
    pub policy: P,

    pub alpha: Parameter,
    pub gamma: Parameter,

    phantom: PhantomData<S>,
}

impl<S: Space, Q, P> QLearning<S, Q, P>
    where Q: QFunction<S>,
          P: Policy
{
    pub fn new<T1, T2>(q_func: Q, policy: P, alpha: T1, gamma: T2) -> Self
        where T1: Into<Parameter>,
              T2: Into<Parameter>
    {
        QLearning {
            q_func: q_func,
            policy: policy,

            alpha: alpha.into(),
            gamma: gamma.into(),

            phantom: PhantomData,
        }
    }
}

impl<S: Space, Q, P> ControlAgent<S, ActionSpace> for QLearning<S, Q, P>
    where Q: QFunction<S>,
          P: Policy
{
    fn pi(&mut self, s: &S::Repr) -> usize {
        Greedy.sample(self.q_func.evaluate(s).as_slice())
    }

    fn mu(&mut self, s: &S::Repr) -> usize {
        self.policy.sample(self.q_func.evaluate(s).as_slice())
    }

    fn evaluate_policy<T: Policy>(&self, p: &mut T, s: &S::Repr) -> usize {
        p.sample(self.q_func.evaluate(s).as_slice())
    }

    fn handle_transition(&mut self, t: &Transition<S, ActionSpace>) {
        let (s, ns) = (t.from.state(), t.to.state());

        let qs = self.q_func.evaluate(s);
        let nqs = self.q_func.evaluate(ns);

        let a = t.action;
        let na = Greedy.sample(nqs.as_slice());

        let td_error = t.reward + self.gamma*nqs[na] - qs[a];

        self.q_func.update_action(s, a, self.alpha*td_error);
    }

    fn handle_terminal(&mut self, _: &S::Repr) {
        self.alpha = self.alpha.step();
        self.gamma = self.gamma.step();

        self.policy.handle_terminal();
    }
}


/// Watkins' Q-learning with eligibility traces.
///
/// # References
/// - Watkins, C. J. C. H. (1989). Learning from Delayed Rewards. Ph.D. thesis, Cambridge
/// University.
/// - Watkins, C. J. C. H., Dayan, P. (1992). Q-learning. Machine Learning, 8:279–292.
pub struct QLambda<S: Space, M: Projector<S>, P: Policy> {
    trace: Trace,

    pub fa_theta: Linear<S, M>,
    pub policy: P,

    pub alpha: Parameter,
    pub gamma: Parameter,

    phantom: PhantomData<S>,
}

impl<S: Space, M, P> QLambda<S, M, P>
    where M: Projector<S>,
          P: Policy
{
    pub fn new<T1, T2>(trace: Trace, fa_theta: Linear<S, M>, policy: P, alpha: T1, gamma: T2) -> Self
        where T1: Into<Parameter>,
              T2: Into<Parameter>
    {
        QLambda {
            trace: trace,

            fa_theta: fa_theta,
            policy: policy,

            alpha: alpha.into(),
            gamma: gamma.into(),

            phantom: PhantomData,
        }
    }
}

impl<S: Space, M, P> ControlAgent<S, ActionSpace> for QLambda<S, M, P>
    where M: Projector<S>,
          P: Policy
{
    fn pi(&mut self, s: &S::Repr) -> usize {
        let qs: Vec<f64> = self.fa_theta.evaluate(s);

        Greedy.sample(&qs)
    }

    fn mu(&mut self, s: &S::Repr) -> usize {
        let qs: Vec<f64> = self.fa_theta.evaluate(s);

        self.policy.sample(&qs)
    }

    fn evaluate_policy<T: Policy>(&self, p: &mut T, s: &S::Repr) -> usize {
        let qs: Vec<f64> = self.fa_theta.evaluate(s);

        p.sample(&qs)
    }

    fn handle_transition(&mut self, t: &Transition<S, ActionSpace>) {
        let a = t.action;
        let (s, ns) = (t.from.state(), t.to.state());

        let phi_s = self.fa_theta.projector.project(s);
        let phi_ns = self.fa_theta.projector.project(ns);

<<<<<<< HEAD
        let qs = self.q_func.evaluate_phi(&phi_s);
        let nqs = self.q_func.evaluate_phi(&phi_ns);
        let na = Greedy.sample(nqs.as_slice());

        let td_error = t.reward + self.gamma*nqs[na] - qs[a];

        if a == Greedy.sample(&qs) {
            let rate = self.trace.lambda.value()*self.gamma.value();
            self.trace.decay(rate);
=======
        let qsa = self.fa_theta.evaluate_action_phi(&phi_s, a);
        let nqs = self.fa_theta.evaluate_phi(&phi_ns);
        let na = Greedy.sample(nqs.as_slice());

        let td_error = t.reward + self.gamma*nqs[na] - qsa;
        let update = self.alpha*td_error;

        if a == Greedy.sample(&self.fa_theta.evaluate_phi(&phi_s)) {
            self.trace.decay(self.gamma.value());
>>>>>>> 77fdfc8c
        } else {
            self.trace.decay(0.0);
        }

        self.trace.update(&self.fa_theta.projector.expand_projection(phi_s));
        self.fa_theta.update_action_phi(&Projection::Dense(self.trace.get()), a, update);
    }

    fn handle_terminal(&mut self, _: &S::Repr) {
        self.alpha = self.alpha.step();
        self.gamma = self.gamma.step();

        self.trace.decay(0.0);
        self.policy.handle_terminal();
    }
}


/// On-policy variant of Watkins' Q-learning (aka "modified Q-learning").
///
/// # References
/// - Rummery, G. A. (1995). Problem Solving with Reinforcement Learning. Ph.D thesis, Cambridge
/// University.
/// - Singh, S. P., Sutton, R. S. (1996). Reinforcement learning with replacing eligibility traces.
/// Machine Learning 22:123–158.
pub struct SARSA<S: Space, Q: QFunction<S>, P: Policy> {
    pub q_func: Q,
    pub policy: P,

    pub alpha: Parameter,
    pub gamma: Parameter,

    phantom: PhantomData<S>,
}

impl<S: Space, Q, P> SARSA<S, Q, P>
    where Q: QFunction<S>,
          P: Policy
{
    pub fn new<T1, T2>(q_func: Q, policy: P, alpha: T1, gamma: T2) -> Self
        where T1: Into<Parameter>,
              T2: Into<Parameter>
    {
        SARSA {
            q_func: q_func,
            policy: policy,

            alpha: alpha.into(),
            gamma: gamma.into(),

            phantom: PhantomData,
        }
    }
}

impl<S: Space, Q, P> ControlAgent<S, ActionSpace> for SARSA<S, Q, P>
    where Q: QFunction<S>,
          P: Policy
{
    fn pi(&mut self, s: &S::Repr) -> usize {
        self.policy.sample(self.q_func.evaluate(s).as_slice())
    }

    fn mu(&mut self, s: &S::Repr) -> usize {
        self.pi(s)
    }

    fn evaluate_policy<T: Policy>(&self, p: &mut T, s: &S::Repr) -> usize {
        p.sample(self.q_func.evaluate(s).as_slice())
    }

    fn handle_transition(&mut self, t: &Transition<S, ActionSpace>) {
        let (s, ns) = (t.from.state(), t.to.state());

        let qs = self.q_func.evaluate(s);
        let nqs = self.q_func.evaluate(ns);

        let a = t.action;
        let na = self.policy.sample(nqs.as_slice());

        let td_error = t.reward + self.gamma*nqs[na] - qs[a];

        self.q_func.update_action(s, a, self.alpha*td_error);
    }

    fn handle_terminal(&mut self, _: &S::Repr) {
        self.alpha = self.alpha.step();
        self.gamma = self.gamma.step();

        self.policy.handle_terminal();
    }
}


/// On-policy variant of Watkins' Q-learning with eligibility traces (aka "modified Q-learning").
///
/// # References
/// - Rummery, G. A. (1995). Problem Solving with Reinforcement Learning. Ph.D thesis, Cambridge
/// University.
/// - Singh, S. P., Sutton, R. S. (1996). Reinforcement learning with replacing eligibility traces.
/// Machine Learning 22:123–158.
pub struct SARSALambda<S: Space, M: Projector<S>, P: Policy> {
    trace: Trace,

    pub fa_theta: Linear<S, M>,
    pub policy: P,

    pub alpha: Parameter,
    pub gamma: Parameter,

    phantom: PhantomData<S>,
}

impl<S: Space, M, P> SARSALambda<S, M, P>
    where M: Projector<S>,
          P: Policy
{
    pub fn new<T1, T2>(trace: Trace, fa_theta: Linear<S, M>, policy: P, alpha: T1, gamma: T2) -> Self
        where T1: Into<Parameter>,
              T2: Into<Parameter>
    {
        SARSALambda {
            trace: trace,

            fa_theta: fa_theta,
            policy: policy,

            alpha: alpha.into(),
            gamma: gamma.into(),

            phantom: PhantomData,
        }
    }
}

impl<S: Space, M, P> ControlAgent<S, ActionSpace> for SARSALambda<S, M, P>
    where M: Projector<S>,
          P: Policy
{
    fn pi(&mut self, s: &S::Repr) -> usize {
        let qs: Vec<f64> = self.fa_theta.evaluate(s);

        self.policy.sample(&qs)
    }

    fn mu(&mut self, s: &S::Repr) -> usize {
        self.pi(s)
    }

    fn evaluate_policy<T: Policy>(&self, p: &mut T, s: &S::Repr) -> usize {
        let qs: Vec<f64> = self.fa_theta.evaluate(s);

        p.sample(&qs)
    }

    fn handle_transition(&mut self, t: &Transition<S, ActionSpace>) {
        let a = t.action;
        let (s, ns) = (t.from.state(), t.to.state());

        let phi_s = self.fa_theta.projector.project(s);
        let phi_ns = self.fa_theta.projector.project(ns);

        let qsa = self.fa_theta.evaluate_action_phi(&phi_s, a);
        let nqs: Vec<f64> = self.fa_theta.evaluate_phi(&phi_ns);
        let na = self.policy.sample(nqs.as_slice());

        let td_error = t.reward + self.gamma*nqs[na] - qsa;
        let update = self.alpha*td_error;

<<<<<<< HEAD
        let rate = self.trace.lambda.value()*self.gamma.value();
        self.trace.decay(rate);
        self.trace.update(&self.q_func.projector.expand_projection(phi_s));

        self.q_func.update_action_phi(&Projection::Dense(self.trace.get()), a, self.alpha*td_error);
=======
        self.trace.decay(self.gamma.value());
        self.trace.update(&self.fa_theta.projector.expand_projection(phi_s));
        self.fa_theta.update_action_phi(&Projection::Dense(self.trace.get()), a, update);
>>>>>>> 77fdfc8c
    }

    fn handle_terminal(&mut self, _: &S::Repr) {
        self.alpha = self.alpha.step();
        self.gamma = self.gamma.step();

        self.trace.decay(0.0);
        self.policy.handle_terminal();
    }
}


/// Action probability-weighted variant of SARSA (aka "summation Q-learning").
///
/// # References
/// - Rummery, G. A. (1995). Problem Solving with Reinforcement Learning. Ph.D thesis, Cambridge
/// University.
/// - van Seijen, H., van Hasselt, H., Whiteson, S., Wiering, M. (2009). A theoretical and
/// empirical analysis of Expected Sarsa. In Proceedings of the IEEE Symposium on Adaptive Dynamic
/// Programming and Reinforcement Learning, pp. 177–184.
pub struct ExpectedSARSA<S: Space, Q: QFunction<S>, P: Policy> {
    pub q_func: Q,
    pub policy: P,

    pub alpha: Parameter,
    pub gamma: Parameter,

    phantom: PhantomData<S>,
}

impl<S: Space, Q, P> ExpectedSARSA<S, Q, P>
    where Q: QFunction<S>,
          P: Policy
{
    pub fn new<T1, T2>(q_func: Q, policy: P, alpha: T1, gamma: T2) -> Self
        where T1: Into<Parameter>,
              T2: Into<Parameter>
    {
        ExpectedSARSA {
            q_func: q_func,
            policy: policy,

            alpha: alpha.into(),
            gamma: gamma.into(),

            phantom: PhantomData,
        }
    }
}

impl<S: Space, Q, P> ControlAgent<S, ActionSpace> for ExpectedSARSA<S, Q, P>
    where Q: QFunction<S>,
          P: Policy
{
    fn pi(&mut self, s: &S::Repr) -> usize {
        self.policy.sample(self.q_func.evaluate(s).as_slice())
    }

    fn mu(&mut self, s: &S::Repr) -> usize {
        self.pi(s)
    }

    fn evaluate_policy<T: Policy>(&self, p: &mut T, s: &S::Repr) -> usize {
        p.sample(self.q_func.evaluate(s).as_slice())
    }

    fn handle_transition(&mut self, t: &Transition<S, ActionSpace>) {
        let (s, ns) = (t.from.state(), t.to.state());

        let qs = self.q_func.evaluate(s);
        let nqs = self.q_func.evaluate(ns);

        let a = t.action;

        let exp_nqs = dot(&nqs, &self.policy.probabilities(nqs.as_slice()));
        let td_error = t.reward + self.gamma*exp_nqs - qs[a];

        self.q_func.update_action(s, a, self.alpha*td_error);
    }

    fn handle_terminal(&mut self, _: &S::Repr) {
        self.alpha = self.alpha.step();
        self.gamma = self.gamma.step();

        self.policy.handle_terminal();
    }
}


/// General multi-step temporal-difference learning algorithm.
///
/// # Parameters
/// - `sigma` varies the degree of sampling, yielding classical learning algorithms as special
/// cases:
///     * `0` - `ExpectedSARSA` | `TreeBackup`
///     * `1` - `SARSA`
///
/// # References
/// - Sutton, R. S. and Barto, A. G. (2017). Reinforcement Learning: An Introduction (2nd ed.).
/// Manuscript in preparation.
/// - De Asis, K., Hernandez-Garcia, J. F., Holland, G. Z., & Sutton, R. S. (2017). Multi-step
/// Reinforcement Learning: A Unifying Algorithm. arXiv preprint arXiv:1703.01327.
pub struct QSigma<S: Space, Q: QFunction<S>, P: Policy> {
    pub q_func: Q,
    pub policy: P,

    pub alpha: Parameter,
    pub gamma: Parameter,
    pub sigma: Parameter,

    pub n_steps: usize,

    backup: VecDeque<BackupEntry<S>>,
}

impl<S: Space, Q, P> QSigma<S, Q, P>
    where Q: QFunction<S>,
          P: Policy
{
    pub fn new<T1, T2, T3>(q_func: Q,
                           policy: P,
                           alpha: T1,
                           gamma: T2,
                           sigma: T3,
                           n_steps: usize)
                           -> Self
        where T1: Into<Parameter>,
              T2: Into<Parameter>,
              T3: Into<Parameter>
    {
        QSigma {
            q_func: q_func,
            policy: policy,

            alpha: alpha.into(),
            gamma: gamma.into(),
            sigma: sigma.into(),

            n_steps: n_steps,

            backup: VecDeque::new(),
        }
    }

    fn consume_backup(&mut self) {
        let mut g = self.backup[0].q;
        let mut z = 1.0;
        let mut rho = 1.0;

        for k in 0..(self.n_steps - 1) {
            let ref b1 = self.backup[k];
            let ref b2 = self.backup[k+1];

            g += z*b1.delta;
            z *= self.gamma*((1.0 - b2.sigma)*b2.pi + b2.sigma);
            rho *= 1.0 - b1.sigma + b1.sigma*b1.pi/b1.mu;
        }

        let qsa = self.q_func.evaluate_action(&self.backup[0].s, self.backup[0].a);
        self.q_func.update_action(&self.backup[0].s, self.backup[0].a,
                                  self.alpha*rho*(g - qsa));

        self.backup.pop_front();
    }
}

struct BackupEntry<S: Space> {
    pub s: S::Repr,
    pub a: usize,

    pub q: f64,
    pub delta: f64,

    pub sigma: f64,
    pub pi: f64,
    pub mu: f64,
}

impl<S: Space, Q, P> ControlAgent<S, ActionSpace> for QSigma<S, Q, P>
    where Q: QFunction<S>,
          P: Policy
{
    fn pi(&mut self, s: &S::Repr) -> usize {
        Greedy.sample(self.q_func.evaluate(s).as_slice())
    }

    fn mu(&mut self, s: &S::Repr) -> usize {
        self.policy.sample(self.q_func.evaluate(s).as_slice())
    }

    fn evaluate_policy<T: Policy>(&self, p: &mut T, s: &S::Repr) -> usize {
        p.sample(self.q_func.evaluate(s).as_slice())
    }

    fn handle_transition(&mut self, t: &Transition<S, ActionSpace>) {
        let (s, ns) = (t.from.state(), t.to.state());

        let nqs = self.q_func.evaluate(ns);

        let na = self.policy.sample(nqs.as_slice());
        let npi = Greedy.probabilities(nqs.as_slice());
        let nmu = self.policy.probabilities(nqs.as_slice());

        let q = self.q_func.evaluate_action(s, t.action);
        let nq = nqs[na];
        let exp_nqs = dot(&nqs, &npi);

        let sigma = {
            self.sigma = self.sigma.step();
            self.sigma.value()
        };
        let td_error = t.reward + self.gamma*(sigma*nq + (1.0 - sigma)*exp_nqs) - q;

        // Update backup sequence:
        self.backup.push_back(BackupEntry {
            s: s.clone(),
            a: t.action,

            q: q,
            delta: td_error,

            sigma: sigma,
            pi: npi[na],
            mu: nmu[na],
        });

        // Learn of latest backup sequence if we have `n_steps` entries:
        if self.backup.len() >= self.n_steps {
            self.consume_backup()
        }
    }

    fn handle_terminal(&mut self, _: &S::Repr) {
        // TODO: Handle terminal update according to Sutton's pseudocode.
        //       It's likely that this will require a change to the interface
        self.alpha = self.alpha.step();
        self.gamma = self.gamma.step();

        self.policy.handle_terminal();
    }
}

// TODO:
// PQ(lambda) - http://proceedings.mlr.press/v32/sutton14.pdf<|MERGE_RESOLUTION|>--- conflicted
+++ resolved
@@ -154,9 +154,8 @@
         let phi_s = self.fa_theta.projector.project(s);
         let phi_ns = self.fa_theta.projector.project(ns);
 
-<<<<<<< HEAD
-        let qs = self.q_func.evaluate_phi(&phi_s);
-        let nqs = self.q_func.evaluate_phi(&phi_ns);
+        let qs = self.fa_theta.evaluate_phi(&phi_s);
+        let nqs = self.fa_theta.evaluate_phi(&phi_ns);
         let na = Greedy.sample(nqs.as_slice());
 
         let td_error = t.reward + self.gamma*nqs[na] - qs[a];
@@ -164,23 +163,13 @@
         if a == Greedy.sample(&qs) {
             let rate = self.trace.lambda.value()*self.gamma.value();
             self.trace.decay(rate);
-=======
-        let qsa = self.fa_theta.evaluate_action_phi(&phi_s, a);
-        let nqs = self.fa_theta.evaluate_phi(&phi_ns);
-        let na = Greedy.sample(nqs.as_slice());
-
-        let td_error = t.reward + self.gamma*nqs[na] - qsa;
-        let update = self.alpha*td_error;
-
-        if a == Greedy.sample(&self.fa_theta.evaluate_phi(&phi_s)) {
-            self.trace.decay(self.gamma.value());
->>>>>>> 77fdfc8c
         } else {
             self.trace.decay(0.0);
         }
 
         self.trace.update(&self.fa_theta.projector.expand_projection(phi_s));
-        self.fa_theta.update_action_phi(&Projection::Dense(self.trace.get()), a, update);
+        self.fa_theta.update_action_phi(
+            &Projection::Dense(self.trace.get()), a, td_error*self.alpha);
     }
 
     fn handle_terminal(&mut self, _: &S::Repr) {
@@ -341,20 +330,14 @@
         let nqs: Vec<f64> = self.fa_theta.evaluate_phi(&phi_ns);
         let na = self.policy.sample(nqs.as_slice());
 
+        let rate = self.trace.lambda.value()*self.gamma.value();
         let td_error = t.reward + self.gamma*nqs[na] - qsa;
-        let update = self.alpha*td_error;
-
-<<<<<<< HEAD
-        let rate = self.trace.lambda.value()*self.gamma.value();
+
         self.trace.decay(rate);
-        self.trace.update(&self.q_func.projector.expand_projection(phi_s));
-
-        self.q_func.update_action_phi(&Projection::Dense(self.trace.get()), a, self.alpha*td_error);
-=======
-        self.trace.decay(self.gamma.value());
         self.trace.update(&self.fa_theta.projector.expand_projection(phi_s));
-        self.fa_theta.update_action_phi(&Projection::Dense(self.trace.get()), a, update);
->>>>>>> 77fdfc8c
+
+        self.fa_theta.update_action_phi(
+            &Projection::Dense(self.trace.get()), a, self.alpha*td_error);
     }
 
     fn handle_terminal(&mut self, _: &S::Repr) {
