--- conflicted
+++ resolved
@@ -1,17 +1,9 @@
-<<<<<<< HEAD
-use agents::{Agent, Controller, TDPredictor};
-=======
 use agents::{Controller, TDPredictor};
->>>>>>> b4893a4e
 use domains::Transition;
 use fa::QFunction;
 use policies::{Greedy, Policy};
 use std::marker::PhantomData;
-<<<<<<< HEAD
-use Parameter;
-=======
 use {Handler, Parameter};
->>>>>>> b4893a4e
 
 /// Regular gradient descent actor critic.
 pub struct ActorCritic<S, Q, C, P>
