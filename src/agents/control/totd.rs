use agents::{Controller, memory::Trace};
use domains::Transition;
use fa::{Approximator, MultiLFA, Projection, Projector, QFunction};
use policies::{Greedy, Policy};
use std::marker::PhantomData;
use {Handler, Parameter, Vector};

/// True online variant of the Q(lambda) algorithm.
///
/// # References
/// - [Van Seijen, H., Mahmood, A. R., Pilarski, P. M., Machado, M. C., &
/// Sutton, R. S. (2016). True online temporal-difference learning. Journal of
/// Machine Learning Research, 17(145), 1-40.](https://arxiv.org/pdf/1512.04087.pdf)
pub struct TOQLambda<S, M: Projector<S>, P: Policy<[f64], usize>> {
    trace: Trace,
    q_old: f64,

    pub q_func: MultiLFA<S, M>,
    pub policy: P,

    pub alpha: Parameter,
    pub gamma: Parameter,

    phantom: PhantomData<S>,
}

impl<S, M, P> TOQLambda<S, M, P>
where
    M: Projector<S>,
    P: Policy<[f64], usize>,
{
    pub fn new<T1, T2>(
        trace: Trace,
        q_func: MultiLFA<S, M>,
        policy: P,
        alpha: T1,
        gamma: T2,
    ) -> Self
    where
        T1: Into<Parameter>,
        T2: Into<Parameter>,
    {
        TOQLambda {
            trace: trace,
            q_old: 0.0,

            q_func: q_func,
            policy: policy,

            alpha: alpha.into(),
            gamma: gamma.into(),

            phantom: PhantomData,
        }
    }
}

impl<S, M: Projector<S>, P: Policy<[f64], usize>> Controller<S, usize> for TOQLambda<S, M, P> {
    fn pi(&mut self, s: &S) -> usize {
        let qs: Vector<f64> = self.q_func.evaluate(s).unwrap();

        self.policy.sample(qs.as_slice().unwrap())
    }

    fn mu(&mut self, s: &S) -> usize { self.pi(s) }
}

<<<<<<< HEAD
impl<S, M: Projector<S>, P: Policy<[f64], usize>> Agent for TOQLambda<S, M, P> {
    type Sample = Transition<S, usize>;
=======
impl<S, M: Projector<S>, P: Policy> Handler for TOQLambda<S, M, P> {
    type Sample = Transition<S, <ActionSpace as Space>::Repr>;
>>>>>>> b4893a4e

    fn handle_sample(&mut self, t: &Transition<S, usize>) {
        let (s, ns) = (t.from.state(), t.to.state());

        let phi_s = self.q_func.projector.project(s);
        let phi_ns = self.q_func.projector.project(ns);

        let qs = self.q_func.evaluate_phi(&phi_s);
        let nqs = self.q_func.evaluate_phi(&phi_ns);
        let na = Greedy.sample(nqs.as_slice().unwrap());

        let td_error = t.reward + self.gamma * nqs[na] - qs[t.action];
        let phi_s = phi_s.expanded(self.q_func.projector.dim());

        let rate = self.trace.lambda.value() * self.gamma.value();
        let trace_update =
            (1.0 - rate * self.alpha.value() * self.trace.get().dot(&phi_s)) * phi_s.clone();

        if t.action == Greedy.sample(qs.as_slice().unwrap()) {
            let rate = self.trace.lambda.value() * self.gamma.value();
            self.trace.decay(rate);
        } else {
            self.trace.decay(0.0);
        }

        self.trace.update(&trace_update);
        self.q_func.update_action_phi(
            &Projection::Dense(self.trace.get()),
            t.action,
            self.alpha * (td_error + qs[t.action] - self.q_old),
        );
        self.q_func.update_action_phi(
            &Projection::Dense(phi_s),
            t.action,
            self.alpha * (self.q_old - qs[t.action]),
        );

        self.q_old = nqs[na];
    }

    fn handle_terminal(&mut self, _: &Self::Sample) {
        self.alpha = self.alpha.step();
        self.gamma = self.gamma.step();

        self.trace.decay(0.0);
        self.policy.handle_terminal();
    }
}

/// True online variant of the SARSA(lambda) algorithm.
///
/// # References
/// - [Van Seijen, H., Mahmood, A. R., Pilarski, P. M., Machado, M. C., &
/// Sutton, R. S. (2016). True online temporal-difference learning. Journal of
/// Machine Learning Research, 17(145), 1-40.](https://arxiv.org/pdf/1512.04087.pdf)
pub struct TOSARSALambda<S, M: Projector<S>, P: Policy<[f64], usize>> {
    trace: Trace,
    q_old: f64,

    pub q_func: MultiLFA<S, M>,
    pub policy: P,

    pub alpha: Parameter,
    pub gamma: Parameter,

    phantom: PhantomData<S>,
}

impl<S, M, P> TOSARSALambda<S, M, P>
where
    M: Projector<S>,
    P: Policy<[f64], usize>,
{
    pub fn new<T1, T2>(
        trace: Trace,
        q_func: MultiLFA<S, M>,
        policy: P,
        alpha: T1,
        gamma: T2,
    ) -> Self
    where
        T1: Into<Parameter>,
        T2: Into<Parameter>,
    {
        TOSARSALambda {
            trace: trace,
            q_old: 0.0,

            q_func: q_func,
            policy: policy,

            alpha: alpha.into(),
            gamma: gamma.into(),

            phantom: PhantomData,
        }
    }
}

impl<S, M: Projector<S>, P: Policy<[f64], usize>> Controller<S, usize> for TOSARSALambda<S, M, P> {
    fn pi(&mut self, s: &S) -> usize {
        let qs: Vector<f64> = self.q_func.evaluate(s).unwrap();

        self.policy.sample(qs.as_slice().unwrap())
    }

    fn mu(&mut self, s: &S) -> usize { self.pi(s) }
}

<<<<<<< HEAD
impl<S, M: Projector<S>, P: Policy<[f64], usize>> Agent for TOSARSALambda<S, M, P> {
    type Sample = Transition<S, usize>;
=======
impl<S, M: Projector<S>, P: Policy> Handler for TOSARSALambda<S, M, P> {
    type Sample = Transition<S, <ActionSpace as Space>::Repr>;
>>>>>>> b4893a4e

    fn handle_sample(&mut self, t: &Transition<S, usize>) {
        let (s, ns) = (t.from.state(), t.to.state());

        let phi_s = self.q_func.projector.project(s);
        let phi_ns = self.q_func.projector.project(ns);

        let qsa = self.q_func.evaluate_action_phi(&phi_s, t.action);
        let nqs = self.q_func.evaluate_phi(&phi_ns);
        let na = self.policy.sample(nqs.as_slice().unwrap());

        let td_error = t.reward + self.gamma * nqs[na] - qsa;
        let phi_s = phi_s.expanded(self.q_func.projector.dim());

        let rate = self.trace.lambda.value() * self.gamma.value();
        let trace_update =
            (1.0 - rate * self.alpha.value() * self.trace.get().dot(&phi_s)) * phi_s.clone();

        self.trace.decay(rate);
        self.trace.update(&trace_update);

        self.q_func.update_action_phi(
            &Projection::Dense(self.trace.get()),
            t.action,
            self.alpha * (td_error + qsa - self.q_old),
        );
        self.q_func.update_action_phi(
            &Projection::Dense(phi_s),
            t.action,
            self.alpha * (self.q_old - qsa),
        );

        self.q_old = nqs[na];
    }

    fn handle_terminal(&mut self, _: &Self::Sample) {
        self.alpha = self.alpha.step();
        self.gamma = self.gamma.step();

        self.trace.decay(0.0);
        self.policy.handle_terminal();
    }
}<|MERGE_RESOLUTION|>--- conflicted
+++ resolved
@@ -65,13 +65,8 @@
     fn mu(&mut self, s: &S) -> usize { self.pi(s) }
 }
 
-<<<<<<< HEAD
-impl<S, M: Projector<S>, P: Policy<[f64], usize>> Agent for TOQLambda<S, M, P> {
+impl<S, M: Projector<S>, P: Policy<[f64], usize>> Handler for TOQLambda<S, M, P> {
     type Sample = Transition<S, usize>;
-=======
-impl<S, M: Projector<S>, P: Policy> Handler for TOQLambda<S, M, P> {
-    type Sample = Transition<S, <ActionSpace as Space>::Repr>;
->>>>>>> b4893a4e
 
     fn handle_sample(&mut self, t: &Transition<S, usize>) {
         let (s, ns) = (t.from.state(), t.to.state());
@@ -181,13 +176,8 @@
     fn mu(&mut self, s: &S) -> usize { self.pi(s) }
 }
 
-<<<<<<< HEAD
-impl<S, M: Projector<S>, P: Policy<[f64], usize>> Agent for TOSARSALambda<S, M, P> {
+impl<S, M: Projector<S>, P: Policy<[f64], usize>> Handler for TOSARSALambda<S, M, P> {
     type Sample = Transition<S, usize>;
-=======
-impl<S, M: Projector<S>, P: Policy> Handler for TOSARSALambda<S, M, P> {
-    type Sample = Transition<S, <ActionSpace as Space>::Repr>;
->>>>>>> b4893a4e
 
     fn handle_sample(&mut self, t: &Transition<S, usize>) {
         let (s, ns) = (t.from.state(), t.to.state());
