use agents::Controller;
use domains::Transition;
use fa::{Approximator, MultiLFA, Projection, Projector, QFunction, SimpleLFA, VFunction};
use policies::{Greedy, Policy};
use std::marker::PhantomData;
use {Handler, Parameter, Vector};

/// Greedy GQ control algorithm.
///
/// Maei, Hamid R., et al. "Toward off-policy learning control with function
/// approximation." Proceedings of the 27th International Conference on Machine
/// Learning (ICML-10). 2010.
pub struct GreedyGQ<S: ?Sized, M: Projector<S>, P: Policy> {
    pub fa_theta: MultiLFA<S, M>,
    pub fa_w: SimpleLFA<S, M>,

    pub policy: P,

    pub alpha: Parameter,
    pub beta: Parameter,
    pub gamma: Parameter,

    phantom: PhantomData<S>,
}

impl<S: ?Sized, M: Projector<S>, P: Policy> GreedyGQ<S, M, P> {
    pub fn new<T1, T2, T3>(
        fa_theta: MultiLFA<S, M>,
        fa_w: SimpleLFA<S, M>,
        policy: P,
        alpha: T1,
        beta: T2,
        gamma: T3,
    ) -> Self
    where
        T1: Into<Parameter>,
        T2: Into<Parameter>,
        T3: Into<Parameter>,
    {
        GreedyGQ {
            fa_theta: fa_theta,
            fa_w: fa_w,

            policy: policy,

            alpha: alpha.into(),
            beta: beta.into(),
            gamma: gamma.into(),

            phantom: PhantomData,
        }
    }
}

<<<<<<< HEAD
impl<S, M: Projector<S>, P: Policy> Handler<Transition<S, usize>> for GreedyGQ<S, M, P> {
=======
impl<S, M: Projector<S>, P: Policy> Agent for GreedyGQ<S, M, P> {
    type Sample = Transition<S, usize>;

>>>>>>> fa501900
    fn handle_sample(&mut self, t: &Transition<S, usize>) {
        let a = t.action;
        let (s, ns) = (t.from.state(), t.to.state());

        let phi_s = self.fa_w.projector.project(s);
        let phi_ns = self.fa_w.projector.project(ns);

        let nqs = self.fa_theta.evaluate_phi(&phi_ns);
        let na = Greedy.sample(nqs.as_slice().unwrap());

        let td_estimate = self.fa_w.evaluate_phi(&phi_s);
        let td_error = t.reward
            + self.gamma.value() * self.fa_theta.evaluate_action_phi(&phi_ns, na)
            - self.fa_theta.evaluate_action_phi(&phi_s, a);

        let phi_s = phi_s.expanded(self.fa_w.projector.dim());
        let phi_ns = phi_ns.expanded(self.fa_w.projector.dim());

        let update_q = td_error * phi_s.clone() - self.gamma * td_estimate * phi_ns;
        let update_v = (td_error - td_estimate) * phi_s;

        self.fa_w
            .update_phi(&Projection::Dense(update_v), self.alpha * self.beta);
        self.fa_theta
            .update_action_phi(&Projection::Dense(update_q), a, self.alpha.value());
    }

    fn handle_terminal(&mut self, _: &Transition<S, usize>) {
        self.alpha = self.alpha.step();
        self.beta = self.beta.step();
        self.gamma = self.gamma.step();

        self.policy.handle_terminal();
    }
}

impl<S, M: Projector<S>, P: Policy> Controller<S, usize> for GreedyGQ<S, M, P> {
    fn pi(&mut self, s: &S) -> usize { self.evaluate_policy(&mut Greedy, s) }

    fn mu(&mut self, s: &S) -> usize {
        let qs: Vector<f64> = self.fa_theta.evaluate(s).unwrap();

        self.policy.sample(qs.as_slice().unwrap())
    }

    fn evaluate_policy<T: Policy>(&self, p: &mut T, s: &S) -> usize {
        let qs: Vector<f64> = self.fa_theta.evaluate(s).unwrap();

        p.sample(qs.as_slice().unwrap())
    }
}<|MERGE_RESOLUTION|>--- conflicted
+++ resolved
@@ -52,13 +52,7 @@
     }
 }
 
-<<<<<<< HEAD
 impl<S, M: Projector<S>, P: Policy> Handler<Transition<S, usize>> for GreedyGQ<S, M, P> {
-=======
-impl<S, M: Projector<S>, P: Policy> Agent for GreedyGQ<S, M, P> {
-    type Sample = Transition<S, usize>;
-
->>>>>>> fa501900
     fn handle_sample(&mut self, t: &Transition<S, usize>) {
         let a = t.action;
         let (s, ns) = (t.from.state(), t.to.state());
